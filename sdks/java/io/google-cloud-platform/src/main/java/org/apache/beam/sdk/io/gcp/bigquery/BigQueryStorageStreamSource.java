/*
 * Licensed to the Apache Software Foundation (ASF) under one
 * or more contributor license agreements.  See the NOTICE file
 * distributed with this work for additional information
 * regarding copyright ownership.  The ASF licenses this file
 * to you under the Apache License, Version 2.0 (the
 * "License"); you may not use this file except in compliance
 * with the License.  You may obtain a copy of the License at
 *
 *     http://www.apache.org/licenses/LICENSE-2.0
 *
 * Unless required by applicable law or agreed to in writing, software
 * distributed under the License is distributed on an "AS IS" BASIS,
 * WITHOUT WARRANTIES OR CONDITIONS OF ANY KIND, either express or implied.
 * See the License for the specific language governing permissions and
 * limitations under the License.
 */
package org.apache.beam.sdk.io.gcp.bigquery;

import static org.apache.beam.sdk.io.gcp.bigquery.BigQueryHelpers.fromJsonString;
import static org.apache.beam.sdk.io.gcp.bigquery.BigQueryHelpers.toJsonString;
import static org.apache.beam.vendor.guava.v26_0_jre.com.google.common.base.Preconditions.checkArgument;

import com.google.api.gax.rpc.ApiException;
import com.google.api.gax.rpc.FailedPreconditionException;
import com.google.api.services.bigquery.model.TableReference;
import com.google.api.services.bigquery.model.TableSchema;
import com.google.cloud.bigquery.storage.v1.ReadRowsRequest;
import com.google.cloud.bigquery.storage.v1.ReadRowsResponse;
import com.google.cloud.bigquery.storage.v1.ReadSession;
import com.google.cloud.bigquery.storage.v1.ReadStream;
import com.google.cloud.bigquery.storage.v1.SplitReadStreamRequest;
import com.google.cloud.bigquery.storage.v1.SplitReadStreamResponse;
import java.io.IOException;
import java.util.Iterator;
import java.util.List;
import java.util.NoSuchElementException;
import org.apache.beam.runners.core.metrics.ServiceCallMetric;
import org.apache.beam.sdk.coders.Coder;
import org.apache.beam.sdk.io.BoundedSource;
import org.apache.beam.sdk.io.gcp.bigquery.BigQueryServices.BigQueryServerStream;
import org.apache.beam.sdk.io.gcp.bigquery.BigQueryServices.StorageClient;
import org.apache.beam.sdk.metrics.Metrics;
import org.apache.beam.sdk.options.PipelineOptions;
import org.apache.beam.sdk.transforms.SerializableFunction;
import org.apache.beam.sdk.transforms.display.DisplayData;
import org.apache.beam.sdk.util.Preconditions;
import org.apache.beam.vendor.guava.v26_0_jre.com.google.common.collect.ImmutableList;
import org.checkerframework.checker.nullness.qual.Nullable;
import org.checkerframework.checker.nullness.qual.RequiresNonNull;
import org.slf4j.Logger;
import org.slf4j.LoggerFactory;

/** A {@link org.apache.beam.sdk.io.Source} representing a single stream in a read session. */
class BigQueryStorageStreamSource<T> extends BoundedSource<T> {

  private static final Logger LOG = LoggerFactory.getLogger(BigQueryStorageStreamSource.class);

  public static <T> BigQueryStorageStreamSource<T> create(
      ReadSession readSession,
      ReadStream readStream,
      TableSchema tableSchema,
      SerializableFunction<SchemaAndRecord, T> parseFn,
      Coder<T> outputCoder,
      BigQueryServices bqServices) {
    return new BigQueryStorageStreamSource<>(
        readSession,
        readStream,
        toJsonString(Preconditions.checkArgumentNotNull(tableSchema, "tableSchema")),
        parseFn,
        outputCoder,
        bqServices);
  }

  /**
   * Creates a new source with the same properties as this one, except with a different {@link
   * ReadStream}.
   */
  public BigQueryStorageStreamSource<T> fromExisting(ReadStream newReadStream) {
    return new BigQueryStorageStreamSource<>(
        readSession, newReadStream, jsonTableSchema, parseFn, outputCoder, bqServices);
  }

  private final ReadSession readSession;
  private final ReadStream readStream;
  private final String jsonTableSchema;
  private final SerializableFunction<SchemaAndRecord, T> parseFn;
  private final Coder<T> outputCoder;
  private final BigQueryServices bqServices;

  private BigQueryStorageStreamSource(
      ReadSession readSession,
      ReadStream readStream,
      String jsonTableSchema,
      SerializableFunction<SchemaAndRecord, T> parseFn,
      Coder<T> outputCoder,
      BigQueryServices bqServices) {
    this.readSession = Preconditions.checkArgumentNotNull(readSession, "readSession");
    this.readStream = Preconditions.checkArgumentNotNull(readStream, "stream");
    this.jsonTableSchema = Preconditions.checkArgumentNotNull(jsonTableSchema, "jsonTableSchema");
    this.parseFn = Preconditions.checkArgumentNotNull(parseFn, "parseFn");
    this.outputCoder = Preconditions.checkArgumentNotNull(outputCoder, "outputCoder");
    this.bqServices = Preconditions.checkArgumentNotNull(bqServices, "bqServices");
  }

  @Override
  public Coder<T> getOutputCoder() {
    return outputCoder;
  }

  @Override
  public void populateDisplayData(DisplayData.Builder builder) {
    super.populateDisplayData(builder);
    builder
        .add(DisplayData.item("table", readSession.getTable()).withLabel("Table"))
        .add(DisplayData.item("readSession", readSession.getName()).withLabel("Read session"))
        .add(DisplayData.item("stream", readStream.getName()).withLabel("Stream"));
  }

  @Override
  public long getEstimatedSizeBytes(PipelineOptions options) {
    // The size of stream source can't be estimated due to server-side liquid sharding.
    // TODO: Implement progress reporting.
    return 0L;
  }

  @Override
  public List<? extends BoundedSource<T>> split(
      long desiredBundleSizeBytes, PipelineOptions options) {
    // A stream source can't be split without reading from it due to server-side liquid sharding.
    // TODO: Implement dynamic work rebalancing.
    return ImmutableList.of(this);
  }

  @Override
  public BigQueryStorageStreamReader<T> createReader(PipelineOptions options) throws IOException {
    return new BigQueryStorageStreamReader<>(this, options.as(BigQueryOptions.class));
  }

  @Override
  public String toString() {
    return readStream.toString();
  }

  /** A {@link org.apache.beam.sdk.io.Source.Reader} which reads records from a stream. */
  public static class BigQueryStorageStreamReader<T> extends BoundedSource.BoundedReader<T> {

    private final BigQueryStorageReader reader;
    private final SerializableFunction<SchemaAndRecord, T> parseFn;
    private final StorageClient storageClient;
    private final TableSchema tableSchema;

    private BigQueryStorageStreamSource<T> source;
    private @Nullable BigQueryServerStream<ReadRowsResponse> responseStream = null;
    private @Nullable Iterator<ReadRowsResponse> responseIterator = null;
    private @Nullable T current = null;
    private long currentOffset;

    // Values used for progress reporting.
    private boolean splitPossible = true;
    private double fractionConsumed;
    private double progressAtResponseStart;
    private double progressAtResponseEnd;
    private long rowsConsumedFromCurrentResponse;
    private long totalRowsInCurrentResponse;

    private @Nullable TableReference tableReference;
    private @Nullable ServiceCallMetric serviceCallMetric;

    private BigQueryStorageStreamReader(
        BigQueryStorageStreamSource<T> source, BigQueryOptions options) throws IOException {
      this.source = source;
      this.reader = BigQueryStorageReaderFactory.getReader(source.readSession);
      this.parseFn = source.parseFn;
      this.storageClient = source.bqServices.getStorageClient(options);
      this.tableSchema = fromJsonString(source.jsonTableSchema, TableSchema.class);
      this.fractionConsumed = 0d;
      this.progressAtResponseStart = 0d;
      this.progressAtResponseEnd = 0d;
      this.rowsConsumedFromCurrentResponse = 0L;
      this.totalRowsInCurrentResponse = 0L;
    }

    @Override
    public synchronized boolean start() throws IOException {
      BigQueryStorageStreamSource<T> source = getCurrentSource();

      ReadRowsRequest request =
          ReadRowsRequest.newBuilder()
              .setReadStream(source.readStream.getName())
              .setOffset(currentOffset)
              .build();

      tableReference = BigQueryUtils.toTableReference(source.readSession.getTable());
      serviceCallMetric = BigQueryUtils.readCallMetric(tableReference);
      LOG.info("Started BigQuery Storage API read from stream {}.", source.readStream.getName());
      responseStream = storageClient.readRows(request, source.readSession.getTable());
      responseIterator = responseStream.iterator();
      return readNextRecord();
    }

    @Override
    public synchronized boolean advance() throws IOException {
      Preconditions.checkStateNotNull(responseIterator);
      currentOffset++;
      return readNextRecord();
    }

    @RequiresNonNull("responseIterator")
    private synchronized boolean readNextRecord() throws IOException {
      Iterator<ReadRowsResponse> responseIterator = this.responseIterator;
      while (reader.readyForNextReadResponse()) {
        if (!responseIterator.hasNext()) {
          fractionConsumed = 1d;
          return false;
        }

        ReadRowsResponse response;
        try {
          response = responseIterator.next();
          // Since we don't have a direct hook to the underlying
          // API call, record success ever time we read a record successfully.
          if (serviceCallMetric != null) {
            serviceCallMetric.call("ok");
          }
        } catch (ApiException e) {
          // Occasionally the iterator will fail and raise an exception.
          // Capture it here and record the error in the metric.
          if (serviceCallMetric != null) {
            serviceCallMetric.call(e.getStatusCode().getCode().name());
          }
          throw e;
        }

        progressAtResponseStart = response.getStats().getProgress().getAtResponseStart();
        progressAtResponseEnd = response.getStats().getProgress().getAtResponseEnd();
        totalRowsInCurrentResponse = response.getRowCount();
        rowsConsumedFromCurrentResponse = 0L;

        checkArgument(
            totalRowsInCurrentResponse >= 0,
            "Row count from current response (%s) must be non-negative.",
            totalRowsInCurrentResponse);

        checkArgument(
            0f <= progressAtResponseStart && progressAtResponseStart <= 1f,
            "Progress at response start (%s) is not in the range [0.0, 1.0].",
            progressAtResponseStart);

        checkArgument(
            0f <= progressAtResponseEnd && progressAtResponseEnd <= 1f,
            "Progress at response end (%s) is not in the range [0.0, 1.0].",
            progressAtResponseEnd);

        reader.processReadRowsResponse(response);
      }

      SchemaAndRecord schemaAndRecord = new SchemaAndRecord(reader.readSingleRecord(), tableSchema);

      current = parseFn.apply(schemaAndRecord);

      // Updates the fraction consumed value. This value is calculated by interpolating between
      // the fraction consumed value from the previous server response (or zero if we're consuming
      // the first response) and the fractional value in the current response based on how many of
      // the rows in the current response have been consumed.
      rowsConsumedFromCurrentResponse++;

      fractionConsumed =
          progressAtResponseStart
              + (progressAtResponseEnd - progressAtResponseStart)
                  * rowsConsumedFromCurrentResponse
                  * 1.0
                  / totalRowsInCurrentResponse;

      return true;
    }

    @Override
    public T getCurrent() throws NoSuchElementException {
      if (current == null) {
        throw new NoSuchElementException();
      }
      return current;
    }

    @Override
    public synchronized void close() {
      // Because superclass cannot have preconditions around these variables, cannot use
      // @RequiresNonNull
      Preconditions.checkStateNotNull(storageClient);
      Preconditions.checkStateNotNull(reader);
      storageClient.close();
      reader.close();
    }

    @Override
    public synchronized BigQueryStorageStreamSource<T> getCurrentSource() {
      return source;
    }

    @Override
<<<<<<< HEAD
    @SuppressWarnings("ReturnValueIgnored")
    public BoundedSource<T> splitAtFraction(double fraction) {
=======
    public @Nullable BoundedSource<T> splitAtFraction(double fraction) {
      // Because superclass cannot have preconditions around these variables, cannot use
      // @RequiresNonNull
      Preconditions.checkStateNotNull(responseStream);
      BigQueryServerStream<ReadRowsResponse> responseStream = this.responseStream;
>>>>>>> e95ef975
      Metrics.counter(BigQueryStorageStreamReader.class, "split-at-fraction-calls").inc();
      LOG.debug(
          "Received BigQuery Storage API split request for stream {} at fraction {}.",
          source.readStream.getName(),
          fraction);

      if (fraction <= 0.0 || fraction >= 1.0) {
        LOG.info("BigQuery Storage API does not support splitting at fraction {}", fraction);
        return null;
      }

      if (!splitPossible) {
        return null;
      }

      SplitReadStreamRequest splitRequest =
          SplitReadStreamRequest.newBuilder()
              .setName(source.readStream.getName())
              .setFraction((float) fraction)
              .build();

      SplitReadStreamResponse splitResponse = storageClient.splitReadStream(splitRequest);
      if (!splitResponse.hasPrimaryStream() || !splitResponse.hasRemainderStream()) {
        // No more splits are possible!
        Metrics.counter(
                BigQueryStorageStreamReader.class,
                "split-at-fraction-calls-failed-due-to-impossible-split-point")
            .inc();
        LOG.info(
            "BigQuery Storage API stream {} cannot be split at {}.",
            source.readStream.getName(),
            fraction);
        splitPossible = false;
        return null;
      }

      // We may be able to split this source. Before continuing, we pause the reader thread and
      // replace its current source with the primary stream iff the reader has not moved past
      // the split point.
      synchronized (this) {
        BigQueryServerStream<ReadRowsResponse> newResponseStream;
        Iterator<ReadRowsResponse> newResponseIterator;
        try {
          newResponseStream =
              storageClient.readRows(
                  ReadRowsRequest.newBuilder()
                      .setReadStream(splitResponse.getPrimaryStream().getName())
                      .setOffset(currentOffset + 1)
                      .build(),
                  source.readSession.getTable());
          newResponseIterator = newResponseStream.iterator();
          newResponseIterator.hasNext();
        } catch (FailedPreconditionException e) {
          // The current source has already moved past the split point, so this split attempt
          // is unsuccessful.
          Metrics.counter(
                  BigQueryStorageStreamReader.class,
                  "split-at-fraction-calls-failed-due-to-bad-split-point")
              .inc();
          LOG.info(
              "BigQuery Storage API split of stream {} abandoned because the primary stream is to "
                  + "the left of the split fraction {}.",
              source.readStream.getName(),
              fraction);
          return null;
        } catch (Exception e) {
          Metrics.counter(
                  BigQueryStorageStreamReader.class,
                  "split-at-fraction-calls-failed-due-to-other-reasons")
              .inc();
          LOG.error("BigQuery Storage API stream split failed.", e);
          return null;
        }

        // Cancels the parent stream before replacing it with the primary stream.
        responseStream.cancel();
        source = source.fromExisting(splitResponse.getPrimaryStream());
        responseStream = newResponseStream;
        responseIterator = newResponseIterator;
        reader.resetBuffer();
      }

      Metrics.counter(BigQueryStorageStreamReader.class, "split-at-fraction-calls-successful")
          .inc();
      LOG.info(
          "Successfully split BigQuery Storage API stream at {}. Split response: {}",
          fraction,
          splitResponse);
      return source.fromExisting(splitResponse.getRemainderStream());
    }

    @Override
    public synchronized Double getFractionConsumed() {
      return fractionConsumed;
    }
  }
}<|MERGE_RESOLUTION|>--- conflicted
+++ resolved
@@ -299,16 +299,12 @@
     }
 
     @Override
-<<<<<<< HEAD
     @SuppressWarnings("ReturnValueIgnored")
-    public BoundedSource<T> splitAtFraction(double fraction) {
-=======
     public @Nullable BoundedSource<T> splitAtFraction(double fraction) {
       // Because superclass cannot have preconditions around these variables, cannot use
       // @RequiresNonNull
       Preconditions.checkStateNotNull(responseStream);
       BigQueryServerStream<ReadRowsResponse> responseStream = this.responseStream;
->>>>>>> e95ef975
       Metrics.counter(BigQueryStorageStreamReader.class, "split-at-fraction-calls").inc();
       LOG.debug(
           "Received BigQuery Storage API split request for stream {} at fraction {}.",
